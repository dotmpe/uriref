--- conflicted
+++ resolved
@@ -1,33 +1,21 @@
 # Build cycle
 
 before_install: python setup.py build
-<<<<<<< HEAD
-install: 
-  - "source ./install-dependencies.sh && install_docopt"
-- pip install -r requirements.txt
-  - python setup.py install
-before_script: 
-script: "./bin/uriref-cli.py -s parseuri 'http://example.net/path;param/name?query#fragment'"
-after_sucess:
-after_failure:
-after_script:
-=======
 install:
 - "source ./install-dependencies.sh && install_docopt"
 - python setup.py install
 #before_script: []
 script: ./test/main.sh
-#after_sucess: []
+#after_success: []
 #after_failure: []
 #after_script: []
->>>>>>> d7d80f91
 
 # Other params
 
 language: python
 python:
+- 2.6
 - 2.7
-#- 2.6
 
 #branches:
 #  only: []
