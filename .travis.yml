--- conflicted
+++ resolved
@@ -10,19 +10,11 @@
 
 before_install: python setup.py build
 install:
-<<<<<<< HEAD
-  - "source ./install-dependencies.sh && install_mkdoc"
-  - "source ./install-dependencies.sh && install_docopt"
-  - pip install -r requirements.txt
-  - pip install -r test-requirements.txt
-  - python setup.py install
-=======
 - "source ./install-dependencies.sh && install_mkdoc"
 - "source ./install-dependencies.sh && install_docopt"
 - test ! -e requirements.txt || pip install -r requirements.txt
 - test ! -e test-requirements.txt || pip install -r test-requirements.txt
 - python setup.py install
->>>>>>> 309a9e0c
 
 before_script: []
 
